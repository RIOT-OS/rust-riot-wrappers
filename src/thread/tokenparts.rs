--- conflicted
+++ resolved
@@ -185,7 +185,11 @@
             _not_send: PhantomData,
         }
     }
-<<<<<<< HEAD
+
+    #[deprecated(note = "Renamed to can_end")]
+    pub fn termination(self) -> EndToken {
+        self.can_end()
+    }
 }
 
 /// Zero-size statement that the current code is not running in an interrupt
@@ -277,11 +281,5 @@
 impl<T> core::ops::DerefMut for ValueInThread<T> {
     fn deref_mut(&mut self) -> &mut T {
         &mut self.value
-=======
-
-    #[deprecated(note = "Renamed to can_end")]
-    pub fn termination(self) -> EndToken {
-        self.can_end()
->>>>>>> d2629c9d
     }
 }