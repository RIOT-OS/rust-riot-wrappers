--- conflicted
+++ resolved
@@ -146,7 +146,12 @@
     - name: Run cargo-fmt
       run: cargo fmt --check
 
-<<<<<<< HEAD
+  typos:
+    runs-on: ubuntu-latest
+    steps:
+      - uses: actions/checkout@v4
+      - uses: crate-ci/typos@master
+
   audit:
     runs-on: ubuntu-latest
     steps:
@@ -154,17 +159,8 @@
       - uses: EmbarkStudios/cargo-deny-action@v2
 
   all-done:
-    needs: [rustfmt, wrappers-tests, examples-and-tests, audit]
-=======
-  typos:
-    runs-on: ubuntu-latest
-    steps:
-      - uses: actions/checkout@v4
-      - uses: crate-ci/typos@master
+    needs: [rustfmt, wrappers-tests, examples-and-tests, typos, audit]
 
-  all-done:
-    needs: [rustfmt, wrappers-tests, examples-and-tests, typos]
->>>>>>> f7abee43
     # It'd suffice to just do "needs", but GitHub actions insist to have steps
     runs-on: ubuntu-latest
     steps:
