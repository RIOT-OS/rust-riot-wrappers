--- conflicted
+++ resolved
@@ -30,11 +30,7 @@
 
 cstr = "^0.2.11"
 
-<<<<<<< HEAD
-heapless = "^0.8"
-=======
 heapless =  { version="0.8", features = ["portable-atomic-unsafe-assume-single-core"] }
->>>>>>> 2cf8c8c2
 rand_core_06 = { package = "rand_core", version = "^0.6" }
 
 # For nimble UUID parsing and some debug implementations
